--- conflicted
+++ resolved
@@ -106,8 +106,4 @@
 
 msgctxt "#30161"
 msgid "Video + Subtitles"
-<<<<<<< HEAD
-msgstr ""
-=======
-msgstr "Βίντεο + Υπότιτλοι"
->>>>>>> 88d7716f
+msgstr "Βίντεο + Υπότιτλοι"