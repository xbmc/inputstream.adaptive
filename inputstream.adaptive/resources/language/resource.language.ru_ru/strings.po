--- conflicted
+++ resolved
@@ -106,8 +106,4 @@
 
 msgctxt "#30161"
 msgid "Video + Subtitles"
-<<<<<<< HEAD
-msgstr "Видео + субтитры"
-=======
-msgstr ""
->>>>>>> 86c62aa0
+msgstr "Видео + субтитры"