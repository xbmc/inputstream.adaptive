--- conflicted
+++ resolved
@@ -1,11 +1,7 @@
 <?xml version="1.0" encoding="UTF-8"?>
 <addon
   id="inputstream.adaptive"
-<<<<<<< HEAD
   version="2.4.2"
-=======
-  version="2.4.0"
->>>>>>> 68581bf1
   name="InputStream Adaptive"
   provider-name="peak3d">
   <requires>@ADDON_DEPENDS@</requires>
@@ -21,14 +17,8 @@
     <description lang="en">InputStream client for adaptive streams</description>
     <platform>@PLATFORM@</platform>
 	<news>
-<<<<<<< HEAD
 v2.4.2 (2019-09-02)
 - Fix versioning
-=======
-v2.4.0 (2019-08-16)
-- Update Kodi VFS API 1.0.3
-- Build script cleanups
->>>>>>> 68581bf1
 
 v2.3.22 (2019-06-14)
 - Bento4: sample duration workaround (24/1)
