--- conflicted
+++ resolved
@@ -30,11 +30,7 @@
 #
 before_script:
   - cd $TRAVIS_BUILD_DIR/..
-<<<<<<< HEAD
-  - git clone --depth=1 https://github.com/xbmc/xbmc.git -b Leia
-=======
   - git clone --branch master --depth=1 https://github.com/xbmc/xbmc.git -b master
->>>>>>> 3df8a84d
   - cd ${app_id} && mkdir build && cd build
   - cmake -DADDONS_TO_BUILD=${app_id} -DADDON_SRC_PREFIX=$TRAVIS_BUILD_DIR/.. -DCMAKE_BUILD_TYPE=Debug -DCMAKE_INSTALL_PREFIX=$TRAVIS_BUILD_DIR/../xbmc/addons -DPACKAGE_ZIP=1 $TRAVIS_BUILD_DIR/../xbmc/cmake/addons
 
