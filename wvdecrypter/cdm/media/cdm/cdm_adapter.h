--- conflicted
+++ resolved
@@ -212,17 +212,12 @@
     GetCdmHostFunc get_cdm_host_func,
     void* user_data);
 
-<<<<<<< HEAD
-
-  virtual void Initialize();
-=======
   InitializeCdmModuleFunc init_cdm_func;
   CreateCdmFunc create_cdm_func;
   GetCdmVersionFunc get_cdm_verion_func;
   DeinitializeCdmModuleFunc deinit_cdm_func;
 
   void Initialize();
->>>>>>> 548924ca
   void SendClientMessage(const char* session, uint32_t session_size, CdmAdapterClient::CDMADPMSG msg, const uint8_t *data, size_t data_size, uint32_t status);
 
   // Keep a reference to the CDM.
