// Copyright 2015 The Chromium Authors. All rights reserved.
// Use of this source code is governed by a BSD-style license that can be
// found in the LICENSE file.

#include "cdm_adapter.h"
#include <chrono>
#include <thread>

#define DCHECK(condition) assert(condition)

#include "../base/limits.h"

#ifdef __APPLE__
#include <sys/time.h>
//clock_gettime is not implemented on OSX
int clock_gettime(int clk_id, struct timespec* t) {
  struct timeval now;
  int rv = gettimeofday(&now, NULL);
  if (rv) return rv;
  t->tv_sec  = now.tv_sec;
  t->tv_nsec = now.tv_usec * 1000;
  return 0;
}
#ifndef CLOCK_REALTIME
#define CLOCK_REALTIME 1
#endif
#endif

namespace media {

uint64_t gtc()
{
#ifdef OS_WIN
  return GetTickCount64();
#else
  struct timespec tp;
  clock_gettime(CLOCK_REALTIME, &tp);
  return  tp.tv_sec * 1000 + tp.tv_nsec / 1000000;
#endif
}

namespace {

void* GetCdmHost(int host_interface_version, void* user_data)
{
  if (!user_data)
    return nullptr;

  CdmAdapter *adapter = static_cast<CdmAdapter*>(user_data);

  switch (host_interface_version)
  {
    case cdm::Host_9::kVersion:
      return static_cast<cdm::Host_9*>(adapter);
    case cdm::Host_10::kVersion:
      return static_cast<cdm::Host_10*>(adapter);
    case cdm::Host_11::kVersion:
      return static_cast<cdm::Host_11*>(adapter);
    default:
      return nullptr;
  }
}

}  // namespace

void timerfunc(std::shared_ptr<CdmAdapter> adp, uint64_t delay, void* context)
{
  std::this_thread::sleep_for(std::chrono::milliseconds(delay));
  adp->TimerExpired(context);
}

cdm::AudioDecoderConfig_1 ToAudioDecoderConfig_1(
  const cdm::AudioDecoderConfig_2& config) {
  return{ config.codec,
    config.channel_count,
    config.bits_per_channel,
    config.samples_per_second,
    config.extra_data,
    config.extra_data_size };
}

cdm::VideoDecoderConfig_1 ToVideoDecoderConfig_1(
  const cdm::VideoDecoderConfig_3& config) {
  return{ config.codec,      config.profile,    config.format,
    config.coded_size, config.extra_data, config.extra_data_size };
}

cdm::VideoDecoderConfig_2 ToVideoDecoderConfig_2(
  const cdm::VideoDecoderConfig_3& config) {
  return{ config.codec,
    config.profile,
    config.format,
    config.coded_size,
    config.extra_data,
    config.extra_data_size,
    config.encryption_scheme };
}

cdm::InputBuffer_1 ToInputBuffer_1(const cdm::InputBuffer_2& buffer) {
  return{ buffer.data,       buffer.data_size,
    buffer.key_id,     buffer.key_id_size,
    buffer.iv,         buffer.iv_size,
    buffer.subsamples, buffer.num_subsamples,
    buffer.timestamp };
}

/*******************************         CdmAdapter        ****************************************/


CdmAdapter::CdmAdapter(
  const std::string& key_system,
  const std::string& cdm_path,
  const std::string& base_path,
  const CdmConfig& cdm_config,
  CdmAdapterClient *client)
: library_(0)
, cdm_path_(cdm_path)
, cdm_base_path_(base_path)
, client_(client)
, key_system_(key_system)
, cdm_config_(cdm_config)
, active_buffer_(0)
, cdm9_(0), cdm10_(0), cdm11_(0)
{
  //DCHECK(!key_system_.empty());
  Initialize();
}

CdmAdapter::~CdmAdapter()
{
  if (cdm9_)
    cdm9_->Destroy(), cdm9_ = nullptr;
  else if (cdm10_)
    cdm10_->Destroy(), cdm10_ = nullptr;
  else if (cdm11_)
    cdm11_->Destroy(), cdm11_ = nullptr;
  else
    return;

<<<<<<< HEAD
  DeinitializeCdmModuleFunc deinit_cdm_func = reinterpret_cast<DeinitializeCdmModuleFunc>(base::GetFunctionPointerFromNativeLibrary(library_, "DeinitializeCdmModule"));
  if (deinit_cdm_func)
    deinit_cdm_func();
=======
  deinit_cdm_func();
>>>>>>> 548924ca

  base::UnloadNativeLibrary(library_);
}

void CdmAdapter::Initialize()
{
  if (cdm9_ || cdm10_ || cdm11_)
  {
    if (cdm9_)
      cdm9_->Destroy(), cdm9_ = nullptr;
    else if (cdm10_)
      cdm10_->Destroy(), cdm10_ = nullptr;
    else if (cdm11_)
      cdm11_->Destroy(), cdm11_ = nullptr;
    base::UnloadNativeLibrary(library_);
    library_ = 0;
  }

  base::NativeLibraryLoadError error;
<<<<<<< HEAD
#if defined(OS_WIN)
  library_ = base::LoadNativeLibraryDynamically(cdm_path_);
#else
  library_ = base::LoadNativeLibrary(cdm_path_, 0);
#endif
  if (!library_)
    return;

  InitializeCdmModuleFunc init_cdm_func = reinterpret_cast<InitializeCdmModuleFunc>(base::GetFunctionPointerFromNativeLibrary(library_, MAKE_STRING(INITIALIZE_CDM_MODULE)));
  if (init_cdm_func)
    init_cdm_func();
=======
  library_ = base::LoadNativeLibrary(cdm_path_, &error);

  if (!library_)
    return;

  init_cdm_func = reinterpret_cast<InitializeCdmModuleFunc>(base::GetFunctionPointerFromNativeLibrary(library_, MAKE_STRING(INITIALIZE_CDM_MODULE)));
  deinit_cdm_func = reinterpret_cast<DeinitializeCdmModuleFunc>(base::GetFunctionPointerFromNativeLibrary(library_, "DeinitializeCdmModule"));
  create_cdm_func = reinterpret_cast<CreateCdmFunc>(base::GetFunctionPointerFromNativeLibrary(library_, "CreateCdmInstance"));
  get_cdm_verion_func = reinterpret_cast<GetCdmVersionFunc>(base::GetFunctionPointerFromNativeLibrary(library_, "GetCdmVersion"));
>>>>>>> 548924ca

  if (!init_cdm_func || !create_cdm_func || !get_cdm_verion_func || !deinit_cdm_func)
  {
    base::UnloadNativeLibrary(library_);
    library_ = 0;
    return;
  }

<<<<<<< HEAD
  GetCdmVersionFunc get_cdm_verion_func = reinterpret_cast<GetCdmVersionFunc>(base::GetFunctionPointerFromNativeLibrary(library_, "GetCdmVersion"));
  if (get_cdm_verion_func)
  {
    std::string version = get_cdm_verion_func();
    version = "CDM version: " + version;
    client_->CDMLog(version.c_str());
  }

  cdm10_ = static_cast<cdm::ContentDecryptionModule_10*>(create_cdm_func(10, key_system_.data(), key_system_.size(), GetCdmHost, this));

  if (!cdm10_)
  {
    cdm9_ = static_cast<cdm::ContentDecryptionModule_9*>(create_cdm_func(9, key_system_.data(), key_system_.size(), GetCdmHost, this));

    if (!cdm9_)
      cdm8_ = reinterpret_cast<cdm::ContentDecryptionModule_8*>(create_cdm_func(8, key_system_.data(), key_system_.size(), GetCdmHost, this));
  }
=======
  std::string version = get_cdm_verion_func();
  version = "CDM version: " + version;
  client_->CDMLog(version.c_str());

#if defined(OS_WIN)
  // Load DXVA before sandbox lockdown to give CDM access to Output Protection
  // Manager (OPM).
  base::LoadNativeLibrary("dxva2.dll", &error);
#endif  // defined(OS_WIN)

  init_cdm_func();

  cdm11_ = static_cast<cdm::ContentDecryptionModule_11*>(create_cdm_func(11, key_system_.data(), key_system_.size(), GetCdmHost, this));

  if (!cdm11_)
  {
    cdm10_ = static_cast<cdm::ContentDecryptionModule_10*>(create_cdm_func(10, key_system_.data(), key_system_.size(), GetCdmHost, this));
>>>>>>> 548924ca

    if (!cdm10_)
      cdm9_ = reinterpret_cast<cdm::ContentDecryptionModule_9*>(create_cdm_func(9, key_system_.data(), key_system_.size(), GetCdmHost, this));
  }

  if (cdm9_ || cdm10_ || cdm11_)
  {
    if (cdm9_)
      cdm9_->Initialize(cdm_config_.allow_distinctive_identifier,
        cdm_config_.allow_persistent_state);
    else if(cdm10_)
      cdm10_->Initialize(cdm_config_.allow_distinctive_identifier,
        cdm_config_.allow_persistent_state, false);
    else if (cdm11_)
      cdm11_->Initialize(cdm_config_.allow_distinctive_identifier,
        cdm_config_.allow_persistent_state, false);
  }
  else
  {
    base::UnloadNativeLibrary(library_);
    library_ = 0;
  }
}

void CdmAdapter::SendClientMessage(const char* session, uint32_t session_size, CdmAdapterClient::CDMADPMSG msg, const uint8_t *data, size_t data_size, uint32_t status)
{
  std::lock_guard<std::mutex> guard(client_mutex_);
  if (client_)
    client_->OnCDMMessage(session, session_size, msg, data, data_size, status);
}

void CdmAdapter::RemoveClient()
{
  std::lock_guard<std::mutex> guard(client_mutex_);
  client_ = nullptr;
}

void CdmAdapter::SetServerCertificate(uint32_t promise_id,
  const uint8_t* server_certificate_data,
  uint32_t server_certificate_data_size)
{
  if (server_certificate_data_size < limits::kMinCertificateLength ||
    server_certificate_data_size > limits::kMaxCertificateLength) {
  return;
  }
  if (cdm9_)
    cdm9_->SetServerCertificate(promise_id, server_certificate_data,
      server_certificate_data_size);
  else if (cdm10_)
    cdm10_->SetServerCertificate(promise_id, server_certificate_data,
      server_certificate_data_size);
  else if (cdm11_)
    cdm11_->SetServerCertificate(promise_id, server_certificate_data,
      server_certificate_data_size);
}

void CdmAdapter::CreateSessionAndGenerateRequest(uint32_t promise_id,
  cdm::SessionType session_type,
  cdm::InitDataType init_data_type,
  const uint8_t* init_data,
  uint32_t init_data_size)
{
  if (cdm9_)
    cdm9_->CreateSessionAndGenerateRequest(
      promise_id, session_type,
      init_data_type, init_data,
      init_data_size);
  else  if (cdm10_)
    cdm10_->CreateSessionAndGenerateRequest(
      promise_id, session_type,
      init_data_type, init_data,
      init_data_size);
  else  if (cdm11_)
    cdm11_->CreateSessionAndGenerateRequest(
      promise_id, session_type,
      init_data_type, init_data,
      init_data_size);
}

void CdmAdapter::LoadSession(uint32_t promise_id,
  cdm::SessionType session_type,
  const char* session_id,
  uint32_t session_id_size)
{
  if (cdm9_)
    cdm9_->LoadSession(promise_id, session_type,
      session_id, session_id_size);
  else if (cdm10_)
    cdm10_->LoadSession(promise_id, session_type,
      session_id, session_id_size);
  else if (cdm11_)
    cdm11_->LoadSession(promise_id, session_type,
      session_id, session_id_size);
}

void CdmAdapter::UpdateSession(uint32_t promise_id,
  const char* session_id,
  uint32_t session_id_size,
  const uint8_t* response,
  uint32_t response_size)
{
  if (cdm9_)
    cdm9_->UpdateSession(promise_id, session_id, session_id_size,
            response, response_size);
  else if(cdm10_)
    cdm10_->UpdateSession(promise_id, session_id, session_id_size,
            response, response_size);
  else if (cdm11_)
    cdm11_->UpdateSession(promise_id, session_id, session_id_size,
      response, response_size);
}

void CdmAdapter::CloseSession(uint32_t promise_id,
  const char* session_id,
  uint32_t session_id_size)
{
  if (cdm9_)
    cdm9_->CloseSession(promise_id, session_id, session_id_size);
  else if (cdm10_)
    cdm10_->CloseSession(promise_id, session_id, session_id_size);
  else if (cdm11_)
    cdm11_->CloseSession(promise_id, session_id, session_id_size);
}

void CdmAdapter::RemoveSession(uint32_t promise_id,
  const char* session_id,
  uint32_t session_id_size)
{
  if (cdm9_)
    cdm9_->RemoveSession(promise_id, session_id, session_id_size);
  else if (cdm10_)
    cdm10_->RemoveSession(promise_id, session_id, session_id_size);
  else if (cdm11_)
    cdm11_->RemoveSession(promise_id, session_id, session_id_size);
}

void CdmAdapter::TimerExpired(void* context)
{
  if (cdm9_)
    cdm9_->TimerExpired(context);
  else if (cdm10_)
    cdm10_->TimerExpired(context);
  else if (cdm11_)
    cdm11_->TimerExpired(context);
}

cdm::Status CdmAdapter::Decrypt(const cdm::InputBuffer_2& encrypted_buffer,
  cdm::DecryptedBlock* decrypted_buffer)
{
  //We need this wait here for fast systems, during buffering
  //widewine stopps if some seconds (5??) are fetched too fast
  std::this_thread::sleep_for(std::chrono::milliseconds(5));

  std::lock_guard<std::mutex> lock(decrypt_mutex_);

  active_buffer_ = decrypted_buffer->DecryptedBuffer();
  cdm::Status ret;

  if (cdm9_)
    ret = cdm9_->Decrypt(ToInputBuffer_1(encrypted_buffer), decrypted_buffer);
  else if (cdm10_)
<<<<<<< HEAD
  {
    cdm::InputBuffer_2 tmp(encrypted_buffer);
    ret = cdm10_->Decrypt(tmp, decrypted_buffer);
=======
    ret = cdm10_->Decrypt(encrypted_buffer, decrypted_buffer);
  else if (cdm11_)
  {
    cdm::InputBuffer_2 tmp(encrypted_buffer);
    ret = cdm11_->Decrypt(tmp, decrypted_buffer);
>>>>>>> 548924ca
  }

  active_buffer_ = 0;
  return ret;
}

cdm::Status CdmAdapter::InitializeAudioDecoder(
  const cdm::AudioDecoderConfig_2& audio_decoder_config)
{
  if (cdm9_)
    return cdm9_->InitializeAudioDecoder(ToAudioDecoderConfig_1(audio_decoder_config));
  else if (cdm10_)
    return cdm10_->InitializeAudioDecoder(audio_decoder_config);
  else if (cdm11_)
    return cdm11_->InitializeAudioDecoder(audio_decoder_config);
  return cdm::kDeferredInitialization;
}

cdm::Status CdmAdapter::InitializeVideoDecoder(
  const cdm::VideoDecoderConfig_3& video_decoder_config)
{
  if (cdm9_)
    return cdm9_->InitializeVideoDecoder(ToVideoDecoderConfig_1(video_decoder_config));
  else if (cdm10_)
    return cdm10_->InitializeVideoDecoder(ToVideoDecoderConfig_2(video_decoder_config));
  else if (cdm11_)
    return cdm11_->InitializeVideoDecoder(video_decoder_config);
  return cdm::kDeferredInitialization;
}

void CdmAdapter::DeinitializeDecoder(cdm::StreamType decoder_type)
{
  if (cdm9_)
    cdm9_->DeinitializeDecoder(decoder_type);
  else if (cdm10_)
    cdm10_->DeinitializeDecoder(decoder_type);
  else if (cdm11_)
    cdm11_->DeinitializeDecoder(decoder_type);
}

void CdmAdapter::ResetDecoder(cdm::StreamType decoder_type)
{
  if (cdm9_)
    cdm9_->ResetDecoder(decoder_type);
  else if (cdm10_)
    cdm10_->ResetDecoder(decoder_type);
  else if (cdm11_)
    cdm11_->ResetDecoder(decoder_type);
}

cdm::Status CdmAdapter::DecryptAndDecodeFrame(const cdm::InputBuffer_2& encrypted_buffer,
  CdmVideoFrame* video_frame)
{
  std::lock_guard<std::mutex> lock(decrypt_mutex_);
  cdm::Status ret(cdm::kDeferredInitialization);

  if (cdm9_)
    ret = cdm9_->DecryptAndDecodeFrame(ToInputBuffer_1(encrypted_buffer), video_frame);
  else if (cdm10_)
    ret = cdm10_->DecryptAndDecodeFrame(encrypted_buffer, video_frame);
  else if (cdm11_)
    ret = cdm11_->DecryptAndDecodeFrame(encrypted_buffer, video_frame);

  active_buffer_ = 0;
  return ret;
}

cdm::Status CdmAdapter::DecryptAndDecodeSamples(const cdm::InputBuffer_2& encrypted_buffer,
  cdm::AudioFrames* audio_frames)
{
  std::lock_guard<std::mutex> lock(decrypt_mutex_);
  if (cdm9_)
    return cdm9_->DecryptAndDecodeSamples(ToInputBuffer_1(encrypted_buffer), audio_frames);
  else if (cdm10_)
    return cdm10_->DecryptAndDecodeSamples(encrypted_buffer, audio_frames);
  else if (cdm11_)
    return cdm11_->DecryptAndDecodeSamples(encrypted_buffer, audio_frames);
  return cdm::kDeferredInitialization;
}

void CdmAdapter::OnPlatformChallengeResponse(
  const cdm::PlatformChallengeResponse& response)
{
  if (cdm9_)
    cdm9_->OnPlatformChallengeResponse(response);
  else if (cdm10_)
    cdm10_->OnPlatformChallengeResponse(response);
  else if (cdm11_)
    cdm11_->OnPlatformChallengeResponse(response);
}

void CdmAdapter::OnQueryOutputProtectionStatus(cdm::QueryResult result,
  uint32_t link_mask,
  uint32_t output_protection_mask)
{
  if (cdm9_)
    cdm9_->OnQueryOutputProtectionStatus(result, link_mask,
      output_protection_mask);
  else if (cdm10_)
    cdm10_->OnQueryOutputProtectionStatus(result, link_mask,
      output_protection_mask);
  else if (cdm11_)
    cdm11_->OnQueryOutputProtectionStatus(result, link_mask,
      output_protection_mask);
}

/******************************** HOST *****************************************/

cdm::Buffer* CdmAdapter::Allocate(uint32_t capacity)
{
  if (active_buffer_)
  return active_buffer_;
  else
  return client_->AllocateBuffer(capacity);
}

void CdmAdapter::SetTimer(int64_t delay_ms, void* context)
{
  //LICENSERENEWAL std::thread(timerfunc, shared_from_this(), delay_ms, context).detach();
}

cdm::Time CdmAdapter::GetCurrentWallTime()
{
  cdm::Time res = static_cast<cdm::Time>(std::chrono::duration_cast<std::chrono::milliseconds>(std::chrono::system_clock::now().time_since_epoch()).count());
  return res / 1000.0;
}

void CdmAdapter::OnResolvePromise(uint32_t promise_id)
{
}

void CdmAdapter::OnResolveNewSessionPromise(uint32_t promise_id,
                      const char* session_id,
                      uint32_t session_id_size)
{
}

void CdmAdapter::OnSessionKeysChange(const char* session_id,
                                  uint32_t session_id_size,
                                  bool has_additional_usable_key,
                                  const cdm::KeyInformation* keys_info,
                                  uint32_t keys_info_count)
{
  for (uint32_t i(0); i < keys_info_count; ++i)
  {
    char fmtbuf[128], *fmtptr(fmtbuf+11);
    strcpy(fmtbuf, "Sessionkey: ");
    for (unsigned int j(0); j < keys_info[i].key_id_size; ++j)
      fmtptr += sprintf(fmtptr, "%02X", (int)keys_info[i].key_id[j]);
    sprintf(fmtptr, " status: %d syscode: %u", keys_info[i].status, keys_info[i].system_code);
    client_->CDMLog(fmtbuf);

    SendClientMessage(session_id, session_id_size, CdmAdapterClient::kSessionKeysChange,
      keys_info[i].key_id, keys_info[i].key_id_size, keys_info[i].status);
  }
}

void CdmAdapter::OnExpirationChange(const char* session_id,
                  uint32_t session_id_size,
                  cdm::Time new_expiry_time)
{
  SendClientMessage(session_id, session_id_size, CdmAdapterClient::kSessionExpired, nullptr, 0, 0);
}

void CdmAdapter::OnSessionClosed(const char* session_id,
                 uint32_t session_id_size)
{
  SendClientMessage(session_id, session_id_size, CdmAdapterClient::kSessionClosed, nullptr, 0, 0);
}

void CdmAdapter::SendPlatformChallenge(const char* service_id,
                                    uint32_t service_id_size,
                                    const char* challenge,
                                    uint32_t challenge_size)
{
}

void CdmAdapter::EnableOutputProtection(uint32_t desired_protection_mask)
{
  QueryOutputProtectionStatus();
}

void CdmAdapter::QueryOutputProtectionStatus()
{
  OnQueryOutputProtectionStatus(cdm::kQuerySucceeded, cdm::kLinkTypeInternal, cdm::kProtectionHDCP);
}

void CdmAdapter::OnDeferredInitializationDone(cdm::StreamType stream_type,
                        cdm::Status decoder_status)
{
}

// The CDM owns the returned object and must call FileIO::Close() to release it.
cdm::FileIO* CdmAdapter::CreateFileIO(cdm::FileIOClient* client)
{
  return new CdmFileIoImpl(cdm_base_path_, client);
}


// Host_9 specific implementations
void CdmAdapter::OnResolveKeyStatusPromise(uint32_t promise_id, cdm::KeyStatus key_status)
{
}

void CdmAdapter::OnRejectPromise(uint32_t promise_id, cdm::Exception exception,
  uint32_t system_code, const char* error_message, uint32_t error_message_size)
{
}

void CdmAdapter::OnSessionMessage(const char* session_id, uint32_t session_id_size,
  cdm::MessageType message_type, const char* message, uint32_t message_size)
{
  SendClientMessage(session_id, session_id_size, CdmAdapterClient::kSessionMessage, reinterpret_cast<const uint8_t*>(message), message_size, 0);
}

void CdmAdapter::RequestStorageId(uint32_t version)
{
<<<<<<< HEAD
  if (cdm9_)
    cdm9_->OnStorageId(1, nullptr, 0);
  else if (cdm10_)
    cdm10_->OnStorageId(1, nullptr, 0);
=======
  if (cdm10_)
    cdm10_->OnStorageId(1, nullptr, 0);
  else if (cdm11_)
    cdm11_->OnStorageId(1, nullptr, 0);
>>>>>>> 548924ca
}

void CdmAdapter::OnInitialized(bool success)
{
  char fmtbuf[64];
  sprintf(fmtbuf, "cdm::OnInitialized: %s", success ? "true" : "false");
  client_->CDMLog(fmtbuf);
}


/*******************************         CdmFileIoImpl        ****************************************/

CdmFileIoImpl::CdmFileIoImpl(std::string base_path, cdm::FileIOClient* client)
  : base_path_(base_path)
  , client_(client)
  , file_descriptor_(0)
  , data_buffer_(0)
  , opened_(false)
{
}

void CdmFileIoImpl::Open(const char* file_name, uint32_t file_name_size)
{
  if (!opened_)
  {
  opened_ = true;
  base_path_ += std::string(file_name, file_name_size);
  client_->OnOpenComplete(cdm::FileIOClient::Status::kSuccess);
  }
  else
  client_->OnOpenComplete(cdm::FileIOClient::Status::kInUse);
}

void CdmFileIoImpl::Read()
{
  cdm::FileIOClient::Status status(cdm::FileIOClient::Status::kError);
  size_t sz(0);

  free(reinterpret_cast<void*>(data_buffer_));
  data_buffer_ = nullptr;

  file_descriptor_ = fopen(base_path_.c_str(), "rb");

  if (file_descriptor_)
  {
    status = cdm::FileIOClient::Status::kSuccess;
    fseek(file_descriptor_, 0, SEEK_END);
    sz = ftell(file_descriptor_);
    if (sz)
    {
      fseek(file_descriptor_, 0, SEEK_SET);
      if ((data_buffer_ = reinterpret_cast<uint8_t*>(malloc(sz))) == nullptr || fread(data_buffer_, 1, sz, file_descriptor_) != sz)
      status = cdm::FileIOClient::Status::kError;
    }
  } else
    status = cdm::FileIOClient::Status::kSuccess;
  client_->OnReadComplete(status, data_buffer_, sz);
}

void CdmFileIoImpl::Write(const uint8_t* data, uint32_t data_size)
{
  cdm::FileIOClient::Status status(cdm::FileIOClient::Status::kError);
  file_descriptor_ = fopen(base_path_.c_str(), "wb");

  if (file_descriptor_)
  {
    if (fwrite(data, 1, data_size, file_descriptor_) == data_size)
      status = cdm::FileIOClient::Status::kSuccess;
  }
  client_->OnWriteComplete(status);
}

void CdmFileIoImpl::Close()
{
  if (file_descriptor_)
  {
    fclose(file_descriptor_);
    file_descriptor_ = 0;
  }
  client_ = 0;
  free(reinterpret_cast<void*>(data_buffer_));
  data_buffer_ = 0;
  delete this;
}

}  // namespace media<|MERGE_RESOLUTION|>--- conflicted
+++ resolved
@@ -137,13 +137,7 @@
   else
     return;
 
-<<<<<<< HEAD
-  DeinitializeCdmModuleFunc deinit_cdm_func = reinterpret_cast<DeinitializeCdmModuleFunc>(base::GetFunctionPointerFromNativeLibrary(library_, "DeinitializeCdmModule"));
-  if (deinit_cdm_func)
-    deinit_cdm_func();
-=======
   deinit_cdm_func();
->>>>>>> 548924ca
 
   base::UnloadNativeLibrary(library_);
 }
@@ -163,19 +157,6 @@
   }
 
   base::NativeLibraryLoadError error;
-<<<<<<< HEAD
-#if defined(OS_WIN)
-  library_ = base::LoadNativeLibraryDynamically(cdm_path_);
-#else
-  library_ = base::LoadNativeLibrary(cdm_path_, 0);
-#endif
-  if (!library_)
-    return;
-
-  InitializeCdmModuleFunc init_cdm_func = reinterpret_cast<InitializeCdmModuleFunc>(base::GetFunctionPointerFromNativeLibrary(library_, MAKE_STRING(INITIALIZE_CDM_MODULE)));
-  if (init_cdm_func)
-    init_cdm_func();
-=======
   library_ = base::LoadNativeLibrary(cdm_path_, &error);
 
   if (!library_)
@@ -185,7 +166,6 @@
   deinit_cdm_func = reinterpret_cast<DeinitializeCdmModuleFunc>(base::GetFunctionPointerFromNativeLibrary(library_, "DeinitializeCdmModule"));
   create_cdm_func = reinterpret_cast<CreateCdmFunc>(base::GetFunctionPointerFromNativeLibrary(library_, "CreateCdmInstance"));
   get_cdm_verion_func = reinterpret_cast<GetCdmVersionFunc>(base::GetFunctionPointerFromNativeLibrary(library_, "GetCdmVersion"));
->>>>>>> 548924ca
 
   if (!init_cdm_func || !create_cdm_func || !get_cdm_verion_func || !deinit_cdm_func)
   {
@@ -194,25 +174,6 @@
     return;
   }
 
-<<<<<<< HEAD
-  GetCdmVersionFunc get_cdm_verion_func = reinterpret_cast<GetCdmVersionFunc>(base::GetFunctionPointerFromNativeLibrary(library_, "GetCdmVersion"));
-  if (get_cdm_verion_func)
-  {
-    std::string version = get_cdm_verion_func();
-    version = "CDM version: " + version;
-    client_->CDMLog(version.c_str());
-  }
-
-  cdm10_ = static_cast<cdm::ContentDecryptionModule_10*>(create_cdm_func(10, key_system_.data(), key_system_.size(), GetCdmHost, this));
-
-  if (!cdm10_)
-  {
-    cdm9_ = static_cast<cdm::ContentDecryptionModule_9*>(create_cdm_func(9, key_system_.data(), key_system_.size(), GetCdmHost, this));
-
-    if (!cdm9_)
-      cdm8_ = reinterpret_cast<cdm::ContentDecryptionModule_8*>(create_cdm_func(8, key_system_.data(), key_system_.size(), GetCdmHost, this));
-  }
-=======
   std::string version = get_cdm_verion_func();
   version = "CDM version: " + version;
   client_->CDMLog(version.c_str());
@@ -230,7 +191,6 @@
   if (!cdm11_)
   {
     cdm10_ = static_cast<cdm::ContentDecryptionModule_10*>(create_cdm_func(10, key_system_.data(), key_system_.size(), GetCdmHost, this));
->>>>>>> 548924ca
 
     if (!cdm10_)
       cdm9_ = reinterpret_cast<cdm::ContentDecryptionModule_9*>(create_cdm_func(9, key_system_.data(), key_system_.size(), GetCdmHost, this));
@@ -392,17 +352,11 @@
   if (cdm9_)
     ret = cdm9_->Decrypt(ToInputBuffer_1(encrypted_buffer), decrypted_buffer);
   else if (cdm10_)
-<<<<<<< HEAD
-  {
-    cdm::InputBuffer_2 tmp(encrypted_buffer);
-    ret = cdm10_->Decrypt(tmp, decrypted_buffer);
-=======
     ret = cdm10_->Decrypt(encrypted_buffer, decrypted_buffer);
   else if (cdm11_)
   {
     cdm::InputBuffer_2 tmp(encrypted_buffer);
     ret = cdm11_->Decrypt(tmp, decrypted_buffer);
->>>>>>> 548924ca
   }
 
   active_buffer_ = 0;
@@ -620,17 +574,10 @@
 
 void CdmAdapter::RequestStorageId(uint32_t version)
 {
-<<<<<<< HEAD
-  if (cdm9_)
-    cdm9_->OnStorageId(1, nullptr, 0);
-  else if (cdm10_)
-    cdm10_->OnStorageId(1, nullptr, 0);
-=======
   if (cdm10_)
     cdm10_->OnStorageId(1, nullptr, 0);
   else if (cdm11_)
     cdm11_->OnStorageId(1, nullptr, 0);
->>>>>>> 548924ca
 }
 
 void CdmAdapter::OnInitialized(bool success)
